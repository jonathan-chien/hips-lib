"""
Adaptive rejection sampling
"""
import numpy as np
from scipy.misc import logsumexp



def adaptive_rejection_sample(func, xs, v_xs, domain, stepsz=1.0, debug=False):
    #   Modified from Probabilistic Machine Learning Toolkit
    #   Scott Linderman,
    #   slinderman@seas.harvard.edu
    #   2014
    #   See below for original author info.
    #
    #    ARS - Adaptive Rejection Sampling
    #          sample perfectly & efficiently from a univariate log-concave
    #          function
    # 
    #    func        a function handle to the log of a log-concave function.
    #                   evaluated as: func(x, varargin{:}), where x could  be a
    #                   vector
    #
    #    xs          points at which the function has been evaluated
    #
    #    v_xs        value of the function at those points
    # 
    #    domain      the domain of func. may be unbounded.
    #                   ex: [1,inf], [-inf,inf], [-5, 20]
    # 
    #    a,b         two points on the domain of func, a<b. if domain is bounded
    #                   then use a=domain[0], b=domain[1]. if domain is
    #                   unbounded on the left, the derivative of func for x=<a
    #                   must be positive. if domain is unbounded on the right,
    #                   the derivative for x>=b must be negative.
    # 
    #                   ex: domain = [1,inf], a=1, b=20 (ensuring that
    #                   func'(x>=b)<0
    # 
    #    nSamples    number of samples to draw
    #
    #
    # Original author info:
    # PMTKauthor   Daniel Eaton
    #  danieljameseaton@gmail.com
    # PMTKdate 2006
    
    if domain[0] >= domain[1]:
        raise Exception('invalid domain')

    if len(xs) < 2:
        raise Exception('ARS must be given at least 2 points to start with')

    a = xs[0]
    b = xs[-1]
    if a>=b or np.isinf(a) or np.isinf(b) or a<domain[0] or b>domain[1]:
        raise Exception('invalid a & b')

    _check_concavity(xs, v_xs)
    xs, v_xs, domain = _check_boundary_grads(func, xs, v_xs, domain, stepsz)

    # Sort the points
    perm = np.argsort(xs)
    xs = xs[perm]
    v_xs = v_xs[perm]

    # initialize a mesh on which to create upper & lower hulls with at least 5 points
    a = xs[0]
    b = xs[-1]
    if len(xs) < 5:
        x_prop = a + (b-a)*np.random.rand(5-len(xs))
        if len(x_prop) == 1:
            x_prop = x_prop.reshape(())
        v_prop = func(x_prop)
        xs, v_xs = _add_point(xs, v_xs, x_prop, v_prop)


    # Compute the hull at xs
    lowerHull, upperHull = _ars_compute_hulls(xs, v_xs, domain)

    rejects = 0
    while True:
        if debug:
            _ars_plot(upperHull, lowerHull, domain, xs, v_xs, func)

        # sample x from Hull
        x = _ars_sample_upper_hull(upperHull)
        # Evaluate upper and lower hull at x
        lhVal, uhVal = _ars_eval_hulls(x, lowerHull, upperHull)

        # Sample under the upper hull at x and see if we accept or reject
        u = np.log(np.random.rand())
        # Three cases for acception/rejection
        if u <= lhVal - uhVal:
            # accept, u is below lower bound
            if debug:
                print "Sample found after %d rejects" % rejects
            return x

        # Otherwise we must compute the actual function
        vx = func(x)
        if u <= vx - uhVal:
            # accept, u is between lower bound and f
            if debug:
                print "Sample found after %d rejects" % rejects
            return x

        # If we made it this far, we rejected.
        # Now we have another evaluation that we can add to our hull though.
        if np.isfinite(vx):
            xs, v_xs = _add_point(xs, v_xs, x, vx)
        elif x < xs[0]:
            domain = (x, domain[1])
        elif x > xs[-1]:
            domain = (domain[0], x)
        else:
            # This should never happen for concave functions that are > -inf at the left and right
            # unless it diverges to +inf somewhere in the middle...
            raise Exception("Found invalid point in the middle of the domain!")

        # Recompute the hulls
        lowerHull, upperHull = _ars_compute_hulls(xs, v_xs, domain)
    
        if debug:
            print 'reject %d' % rejects
            
        rejects += 1

def _add_point(xs, vxs, xp, vxp):

    assert np.isfinite(vxp)
    xs = np.concatenate((xs, [xp]))
    vxs = np.concatenate((vxs, [vxp]))
    # Sort the points
    perm = np.argsort(xs)
    xs = xs[perm]
    vxs = vxs[perm]
    return xs, vxs

def _check_concavity(xs, v_xs):
    """ 
    Check whether a set of points is concave according to second derivative test
    """
    g = np.diff(v_xs)/np.diff(xs)
    g2 = np.diff(g)/np.diff(xs[:-1])
    if not np.all(g2<=0):
        # raise Exception("It looks like the function to be sampled is not log concave!")
        print Warning("It looks like the function to be sampled is not log concave!")

def _check_boundary_grads(func, xs, v_xs, domain, stepsz):
    """
    Check gradients at left and right boundary of domain

    TODO: The logic here is a big ugly... it could use some reworking.
    """
<<<<<<< HEAD
    # import pdb; pdb.set_trace()
=======
>>>>>>> 2f15d21b
    nsteps = 0
    if domain[0] == -np.Inf:
        # ensure the derivative on the left bound is positive
        xl = xs[0]
        vxl = v_xs[0]
        lgrad, xp, vxp = _check_grad(func, xl, vxl)

        if np.isfinite(vxp):
            xs, v_xs = _add_point(xs, v_xs, xp, vxp)
        # Keep track of an upper bound for the left bound
        xlr = xs[0]

        while lgrad <= 0 or not np.isfinite(lgrad):
            # If we don't have any info about how far away the left bound could be,
            # just step out until we either find a point with a positive gradient
            # or a point where the function is not finite
            if not np.isfinite(domain[0]):
                xl -= stepsz
            # If we know that the domain is bounded (e.g. because the function doesn't
            # evaluate to a finite number beyond some range), do binary search
            else:
                xl = (domain[0] + xlr) / 2.0

            # Compute the gradient and function value at xl
            lgrad, vxl, xp, vxp = _check_grad(func, xl)

            if np.isfinite(vxl):
                xs, v_xs = _add_point(xs, v_xs, xl, vxl)

            if np.isfinite(vxp):
                xs, v_xs = _add_point(xs, v_xs, xp, vxp)

            # If the function value is not finite, move the domain in
            if not np.isfinite(lgrad):
                domain = (xl, domain[1])

            # If the domain is still negative, move the bound further out
            # and add this point to out set
            elif lgrad <= 0:
                xlr = xl

            nsteps += 1
            if nsteps >100:
                import pdb; pdb.set_trace()
                raise Exception("Failed to find left bound!")

            # Otherwise, we've found our left bound


    #  Check the right bound
    if domain[1]== np.Inf:
        xr = xs[-1]
        vxr = v_xs[-1]
        rgrad, xp, vxp = _check_grad(func, xr, vxr)

        if np.isfinite(vxp):
            xs, v_xs = _add_point(xs, v_xs, xp, vxp)

        # Keep track of a lower bound for the right bound
        xrl = xr

        nsteps = 0
        while rgrad >= 0 or not np.isfinite(rgrad):
            # If we don't have any info about how far away the left bound could be,
            # just step out until we either find a point with a positive gradient
            # or a point where the function is not finite
            if not np.isfinite(domain[1]):
                xr += stepsz

            # If we know that the domain is bounded (e.g. because the function doesn't
            # evaluate to a finite number beyond some range), do binary search
            else:
                xr = (domain[1] + xrl) / 2.0

            # Compute the gradient and function value at xl
            rgrad, vxr, xp, vxp = _check_grad(func, xr)
            if np.isfinite(vxr):
                xs, v_xs = _add_point(xs, v_xs, xr, vxr)

            if np.isfinite(vxp):
                xs, v_xs = _add_point(xs, v_xs, xp, vxp)

            # If the function value is not finite, move the domain in
            if not np.isfinite(rgrad):
                domain = (domain[0], xr)

            # If the domain is still negative, move the bound further out
            # and add this point to out set
            elif rgrad >= 0:
                xrl = xr

            nsteps += 1
            if nsteps > 100:
                import pdb; pdb.set_trace()
                raise Exception("Failed to find right bound!")

    return xs, v_xs, domain

BOUNDS_VALID = 0
ERROR_FINITE_DOMAIN_INFINITE_FUNC = 1
ERROR_INFINITE_DOMAIN_INFINITE_FUNC = 2
ERROR_INFINITE_DOMAIN_INVALID_GRAD = 3

def _check_bound_conditions(func, xs, v_xs, domain, side='left'):
    valid = BOUNDS_VALID
    if side == 'left':
        if np.isfinite(domain[0]):
            if not np.isfinite(func(domain[0])):
                valid = ERROR_FINITE_DOMAIN_INFINITE_FUNC
        else:
            # Domain is not finite
            assert domain == -np.inf, "Left domain must be finite or -Inf"

            # Check that the function is finite at the leftmost point
            xl = xs[0]
            vxl = v_xs[0]
            if not np.isfinite(v_xs[0]):
                valid = ERROR_INFINITE_DOMAIN_INFINITE_FUNC
            else:
                # ensure the derivative on the left bound is positive
                lgrad, xp, vxp = _check_grad(func, xl, vxl)
                if lgrad < 0:
                    valid = ERROR_INFINITE_DOMAIN_INVALID_GRAD

def _update_bounds(func, xs, v_xs, domain, stepsz, side='left'):
    """
    Find the bounds of the function such that they satisfy the following
    properties:
    - If the domain is infinite, step out until we find a boundary point at which:
        - the function is finite
        - the gradient is of the correct sign

    - If the domain is finite:
        - ensure the function is finite at the bounds
    """
    if domain[0] == -np.Inf:

        # Check that the function is finite at the leftmost hull point
        xl = xs[0]
        vxl = v_xs[0]

        if not np.isfinite(vxl):
            # Update the domain to be finite
            domain = (xl+stepsz, domain[1])
            return False, xs, v_xs, domain

        # ensure the derivative on the left bound is positive
        lgrad, xp, vxp = _check_grad(func, xl, vxl)
        # Make sure the point at which we evaluated the gradient is added to the hull
        if np.isfinite(vxp):
            xs, v_xs = _add_point(xs, v_xs, xp, vxp)

        # If the function value is not finite, move the domain in
        if not np.isfinite(lgrad):
            domain = (xl, domain[1])

        # If the domain is still negative, move the bound further out
        # and add this point to out set
        elif lgrad <= 0:
            xlr = xl

    else:
        # Finite left bound
        # Check that the function is finite at the leftmost hull point
        xl = xs[0]
        vxl = v_xs[0]

        if not np.isfinite(vxl):
            # Update the domain to be finite
            domain = (xl+stepsz, domain[1])
            return False, xs, v_xs, domain


        if np.isfinite(vxp):
            xs, v_xs = _add_point(xs, v_xs, xp, vxp)




        # If we don't have any info about how far away the left bound could be,
        # just step out until we either find a point with a positive gradient
        # or a point where the function is not finite
        if not np.isfinite(domain[0]):
            xl -= stepsz
        # If we know that the domain is bounded (e.g. because the function doesn't
        # evaluate to a finite number beyond some range), do binary search
        else:
            xl = (domain[0] + xlr) / 2.0

        # Compute the gradient and function value at xl
        lgrad, vxl, xp, vxp = _check_grad(func, xl)

        if np.isfinite(vxl):
            xs, v_xs = _add_point(xs, v_xs, xl, vxl)

        if np.isfinite(vxp):
            xs, v_xs = _add_point(xs, v_xs, xp, vxp)



        # Otherwise, we've found our left bound


    #  Check the right bound
    if domain[1]== np.Inf:
        xr = xs[-1]
        vxr = v_xs[-1]
        rgrad, xp, vxp = _check_grad(func, xr, vxr)

        if np.isfinite(vxp):
            xs, v_xs = _add_point(xs, v_xs, xp, vxp)

        # Keep track of a lower bound for the right bound
        xrl = xr

        nsteps = 0
        while rgrad >= 0 or not np.isfinite(rgrad):
            # If we don't have any info about how far away the left bound could be,
            # just step out until we either find a point with a positive gradient
            # or a point where the function is not finite
            if not np.isfinite(domain[1]):
                xr += stepsz

            # If we know that the domain is bounded (e.g. because the function doesn't
            # evaluate to a finite number beyond some range), do binary search
            else:
                xr = (domain[1] + xrl) / 2.0

            # Compute the gradient and function value at xl
            rgrad, vxr, xp, vxp = _check_grad(func, xr)
            if np.isfinite(vxr):
                xs, v_xs = _add_point(xs, v_xs, xr, vxr)

            if np.isfinite(vxp):
                xs, v_xs = _add_point(xs, v_xs, xp, vxp)

            # If the function value is not finite, move the domain in
            if not np.isfinite(rgrad):
                domain = (domain[0], xr)

            # If the domain is still negative, move the bound further out
            # and add this point to out set
            elif rgrad >= 0:
                xrl = xr

            nsteps += 1
            if nsteps > 20:
                raise Exception("Failed to find right bound!")

    return xs, v_xs, domain


def _check_grad(func, x, vx=None, deriv_step=1e-3):
    # Check gradients at left and right boundary of domain
    dx = deriv_step + 1e-8*np.random.randn()
    xp = x + dx

    if vx is None:
        vx_given = False
        vx = func(x)
    else:
        vx_given = True

    vxp = func(xp)

    grad = (vxp-vx)/dx

    if vx_given:
        return grad, xp, vxp
    else:
        return grad, vx, xp, vxp


class Hull:
    def __init__(self):
        self.m = None
        self.b = None
        self.left = None
        self.right = None
        self.pr = None
        self.lpr = None

def _signed_lse(m, b, a1, a0):
    """
    Compute log[ e^{b}/m * (e^{m*a1} - e^{m*a2}) ]
    """
    # Make sure that the term inside the log is postiive.
    # If m>0: m*a1 > m*a2, aka a1 > a2
    # if m<0: m*a1 < m*a2, aka a1 > a2
    sgn = np.sign(m)
    assert a1 > a0, "a1 must be greater than a2!"

    if np.allclose(m,0.0):
        return b + np.log(a1-a0)

    # Now we can work with absolute value of m and e^{a1} - e^{a2}
    am = np.maximum(m*a1, m*a0)
    se = np.exp(m*a1-am)-np.exp(m*a0-am)
    lse = b - np.log(m*sgn) + am + np.log(se*sgn)

    if not np.isfinite(lse):
        print "LSE is not finite"
        print "lse: %f" % lse
        print "m: %f" % m
        print "b: %f" % b
        print "a1: %f" % a1
        print "a2: %f" % a0
        print "am: %f" % am
        print "se: %f" % se
        raise Exception("LSE is not finite!")
    
    return lse

def _ars_compute_hulls(S, fS, domain):
    # compute lower piecewise-linear hull
    # if the domain of func is unbounded to the left or right, then the lower
    # hull takes on -inf to the left or right of the end points of S
    lowerHull = []
    for li in np.arange(len(S)-1):
        h = Hull()
        h.m = (fS[li+1]-fS[li])/(S[li+1]-S[li])
        h.b = fS[li] - h.m*S[li]
        h.left = S[li]
        h.right = S[li+1]
        lowerHull.append(h)

    # compute upper piecewise-linear hull
    upperHull = []
    
    if np.isinf(domain[0]):
        # first line (from -infinity)
        m = (fS[1]-fS[0])/(S[1]-S[0])
        b = fS[0] - m*S[0]
        # pro = np.exp(b)/m * ( np.exp(m*S[0]) - 0 ) # integrating in from -infinity
        lnpr = b - np.log(m) + m*S[0]
        h = Hull()
        h.m = m
        h.b = b
        h.lnpr = lnpr
        h.left = -np.Inf
        h.right = S[0]
        upperHull.append(h)

    # second line
    m = (fS[2]-fS[1])/(S[2]-S[1])
    b = fS[1] - m*S[1]
    # pro = np.exp(b)/m * ( np.exp(m*S[1]) - np.exp(m*S[0]) )
    lnpr = _signed_lse(m, b, S[1], S[0])
    # Append upper hull for second line
    h = Hull()
    h.m = m
    h.b = b
    h.lnpr = lnpr
    h.left = S[0]
    h.right = S[1]
    upperHull.append(h)
    
    # interior lines
    # there are two lines between each abscissa
    for li in np.arange(1,len(S)-2):
    
        m1 = (fS[li]-fS[li-1])/(S[li]-S[li-1])
        b1 = fS[li] - m1*S[li]

        m2 = (fS[li+2]-fS[li+1])/(S[li+2]-S[li+1])
        b2 = fS[li+1] - m2*S[li+1]

        # compute the two lines' intersection
        # Make sure it's in the valid range
        ix = (b1-b2)/(m2-m1)
        if not (ix >= S[li] and ix <= S[li+1]):
            # This seems to happen when fS goes from a reasonable to an unreasonable range
            # import pdb; pdb.set_trace()
            ix = np.clip(ix, S[li]+np.spacing(1), S[li+1]-np.spacing(1))
    
        # pro = np.exp(b1)/m1 * ( np.exp(m1*ix) - np.exp(m1*S[li]) )
        lnpr1 = _signed_lse(m1, b1, ix, S[li])
        h = Hull()
        h.m = m1
        h.b = b1
        h.lnpr = lnpr1
        h.left = S[li]
        h.right = ix
        upperHull.append(h)
    
        # pro = np.exp(b2)/m2 * ( np.exp(m2*S[li+1]) - np.exp(m2*ix) )
        lnpr2 = _signed_lse(m2, b2, S[li+1], ix)
        h = Hull()
        h.m = m2
        h.b = b2
        h.lnpr = lnpr2
        h.left = ix
        h.right = S[li+1]
        upperHull.append(h)

    # second to last line (m<0)
    m = (fS[-2]-fS[-3])/(S[-2]-S[-3])
    b = fS[-2] - m*S[-2]
    # pro = np.exp(b)/m * ( np.exp(m*S[-1]) - np.exp(m*S[-2]) )
    lnpr = _signed_lse(m, b, S[-1], S[-2])
    h = Hull()
    h.m = m
    h.b = b
    h.lnpr = lnpr
    h.left = S[-2]
    h.right = S[-1]
    upperHull.append(h)

    if np.isinf(domain[1]):
        # last line (to infinity)
        m = (fS[-1]-fS[-2])/(S[-1]-S[-2])
        b = fS[-1] - m*S[-1]
        # pro = np.exp(b)/m * ( 0 - np.exp(m*S[-1]) )
        lnpr = b - np.log(np.abs(m)) + m*S[-1]
        h = Hull()
        h.m = m
        h.b = b
        h.lnpr = lnpr
        h.left = S[-1]
        h.right = np.Inf
        upperHull.append(h)


    lnprs = np.array([h.lnpr for h in upperHull])
    lnZ = logsumexp(lnprs)
    prs = np.exp(lnprs - lnZ)
    for (i,h) in enumerate(upperHull):
        h.pr = prs[i]

    if not np.all(np.isfinite(prs)):
        print "ARS prs contains Inf or NaN"
        print lnprs
        print lnZ
        print prs
        import pdb; pdb.set_trace()
        raise Exception("ARS prs contains Inf or NaN")

    return lowerHull, upperHull

def _ars_sample_upper_hull(upperHull):
    prs = np.array([h.pr for h in upperHull])
    if not np.all(np.isfinite(prs)):
        print prs
        raise Exception("ARS prs contains Inf or NaN")

    cdf = np.cumsum(prs)
    if not np.all(np.isfinite(cdf)):
        print cdf
        raise Exception("ARS cumsum Inf or NaN")
    
    # randomly choose a line segment
    U = np.random.rand()
    for li in np.arange(len(upperHull)):
        if U < cdf[li]:
            break

    # sample along that line segment
    U = np.random.rand()

    m = upperHull[li].m
    b = upperHull[li].b
    left = upperHull[li].left
    right = upperHull[li].right

    # x = np.log( U*(np.exp(m*right) - np.exp(m*left)) + np.exp(m*left) ) / m
    # If we sampled an interior edge then we can do the sampling in a more 
    # stable manner.
    if np.isfinite(left) and np.isfinite(right):
        # x = np.log( U*(np.exp(m*right) - np.exp(m*left)) + np.exp(m*left) ) / m
        # x = left + np.log(U*(np.exp(m*(right-left))-1) + 1) / m
        # x = left + np.log(np.exp(np.log(U) + m*(right-left))-np.exp(np.log(U)) + np.exp(0))/ m
        # lnu = np.log(U)
        # v = lnu + m*(right-left)
        # x = left + np.log(np.exp(v) - np.exp(lnu) + np.exp(0))/ m
        # vmax = np.amax([v, lnu, 0])
        # x = left + np.log(np.exp(vmax)*(np.exp(v-vmax) - np.exp(lnu-vmax) + np.exp(-vmax)))/m
        # x = left + vmax + np.log(np.exp(v-vmax) - np.exp(lnu-vmax) + np.exp(-vmax))/m

        # First check if the slope is zero, because then our integrals are undefined
        if np.allclose(m, 0.0):
            # If so, the pdf is flat in this interval so sample uniformly
            x = left + np.random.rand() * (right-left)
        else:
            # Otherwise, inverse sample an exponential distribution
            lnu = np.log(U)
            v = lnu + m*(right-left)
            vmax = np.amax([v, lnu, 0])
            x = left + vmax/m + np.log(np.exp(v-vmax) - np.exp(lnu-vmax) + np.exp(-vmax))/m

    # If the left edge is -Inf, we need to be smarter
    elif np.isinf(left):
        assert m > 0
        x = right + np.log(U) / m
    # Same for the right edge being +Inf
    else:
        # x = np.log( U*(- np.exp(m*left)) + np.exp(m*left) ) / m
        # x = np.log( np.exp(m*left)*(1-U)) / m
        assert m < 0
        x = left + np.log(1-U) / m

    if np.isinf(x) or np.isnan(x):
        # import pdb; pdb.set_trace()
        
        raise Exception('sampled an infinite or NaN x. Left=%.3f. Right=%.3f. m=%.3f. b=%.3f. cdf=%s. U=%.3f' % (left, right, m, b, str(cdf), U))

    return x

def _ars_eval_hulls( x, lowerHull, upperHull ):

    # lower bound
    lhVal = None
    if x< np.amin(np.array([h.left for h in lowerHull])):
        lhVal = -np.Inf
    elif x>np.amax(np.array([h.right for h in lowerHull])):
        lhVal = -np.Inf
    else:
        for h in lowerHull:
            left = h.left
            right = h.right

            if x>=left and x<=right:
                lhVal = h.m*x + h.b
                break

    # upper bound
    uhVal = None
    for h in upperHull:
        left = h.left
        right = h.right

        if x>=left and x<=right:
            uhVal = h.m*x + h.b
            break

    return lhVal, uhVal

def _ars_plot(upperHull, lowerHull, domain, S, fS, func):
    import matplotlib.pyplot as plt

    Swidth = S[-1]-S[0]
    plotStep = Swidth/1000.0
    ext = 0.15*Swidth; # plot this much before a and past b, if the domain is infinite

    left = S[0]; right = S[-1]
    if np.isinf(domain[0]):
        left -= ext
    if np.isinf(domain[1]):
        right += ext

    x = np.arange(left, right, plotStep)
    fx = func(x)


    plt.plot(x,fx, 'k-')
    plt.plot(S, fS, 'ko')
    plt.title('ARS')

    # plot lower hull
    for h in lowerHull[:-1]:
        m = h.m
        b = h.b

        x = np.arange(h.left, h.right, plotStep)
        plt.plot( x, m*x+b, 'b-' )

    # plot upper bound

    # first line (from -infinity)
    if np.isinf(domain[0]):
        x = np.arange(upperHull[0].right-ext, upperHull[0].right, plotStep)
        m = upperHull[0].m
        b = upperHull[0].b
        plt.plot( x, x*m+b, 'r-')

    # middle lines
    for li in np.arange(1, len(upperHull)-1):

        x = np.arange(upperHull[li].left, upperHull[li].right, plotStep)
        m = upperHull[li].m
        b = upperHull[li].b
        plt.plot( x, x*m+b, 'r-')

    # last line (to infinity)
    if np.isinf(domain[1]):
        x = np.arange(upperHull[-1].left, (upperHull[-1].left+ext), plotStep)
        m = upperHull[-1].m
        b = upperHull[-1].b
        plt.plot( x, x*m+b, 'r-')

    plt.show()

def test_ars_gaussian():
    """
    Test ARS on a Gaussian distribution
    """
    from scipy.stats import norm
    mu = 0
    sig = 1
    p = norm(mu, sig).pdf

    f = lambda x: -0.5*x**2
    x_init = np.array([-2, -0.995, 0, 0.995, 2.0])
    v_init = f(x_init)

    N_samples = 1000
    smpls = np.zeros(N_samples)
    for s in np.arange(N_samples):
        smpls[s] =  adaptive_rejection_sample(f, x_init, v_init, (-np.Inf, np.Inf), debug=False)

    import matplotlib.pyplot as plt
    f = plt.figure()
    _, bins, _ = plt.hist(smpls, 20, normed=True, alpha=0.2)
    bincenters = 0.5*(bins[1:]+bins[:-1])
    plt.plot(bincenters, p(bincenters), 'r--', linewidth=1)
    plt.show()

def test_ars_trunc_gaussian():
    """
    Test ARS on a truncated Gaussian distribution
    """
    from scipy.stats import norm
    mu = 0
    sig = 1
    lb = 0.5
    ub = np.inf
    p = lambda x: norm(mu, sig).pdf(x) / (norm.cdf(ub) - norm.cdf(lb))

    # Truncated Gaussian log pdf
    def f(x):
        x1d = np.atleast_1d(x)
        lp = np.empty_like(x1d)
        oob = (x1d < lb) | (x1d > ub)
        lp[oob] = -np.inf
        lp[~oob] = -0.5 * x1d[~oob]**2
        return lp.reshape(x.shape)

    import pdb; pdb.set_trace()
    x_init = np.array([ 0.5, 0.995, 2.0])
    v_init = f(x_init)



    N_samples = 10000
    smpls = np.zeros(N_samples)
    for s in np.arange(N_samples):
        smpls[s] =  adaptive_rejection_sample(f, x_init, v_init, (lb, ub), debug=False)

    import matplotlib.pyplot as plt
    f = plt.figure()
    _, bins, _ = plt.hist(smpls, 25, normed=True, alpha=0.2)
    bincenters = 0.5*(bins[1:]+bins[:-1])
    plt.plot(bincenters, p(bincenters), 'r--', linewidth=1)
    plt.show()

if __name__ == '__main__':
    test_ars_trunc_gaussian()

def test_gamma_linear_regression_ars():
    """
    Test ARS on a gamma distributed coefficient for a gaussian noise model
    y = c*x + N(0,1)
    c ~ gamma(2,2)
    """
    a = 6.
    b = 1.
    x = 1
    sig = 0.1
    from scipy.stats import gamma, norm
    g = gamma(a, scale=1./b)
    prior = g.logpdf
    lkhd = lambda c,y: -0.5/sig**2 * (y-c*x)**2
    posterior = lambda c,y: prior(c) + lkhd(c,y)

    N_samples = 50000
    c_smpls = np.zeros(N_samples)
    y_smpls = np.zeros(N_samples)
    c_smpls[0] = g.rvs(1)
    y_smpls[0] = c_smpls[0]*x + sig*np.random.randn()
    for s in np.arange(1,N_samples):
        if np.mod(s, 100) == 0:
            print "Sample ", s
        # Sample y given c
        y_smpls[s] = c_smpls[s-1]*x + sig*np.random.randn()

        # Sample c given y
        cond = lambda c: posterior(c, y_smpls[s])

        x_init = np.array([0.1, 3.0, 6.0, 10.0, 15.])
        v_init = cond(x_init)
        c_smpls[s] =  adaptive_rejection_sample(cond , x_init, v_init, (0, np.Inf), debug=False)

    import matplotlib.pyplot as plt
    f = plt.figure()
    _, bins, _ = plt.hist(c_smpls, 20, normed=True, alpha=0.2)
    bincenters = 0.5*(bins[1:]+bins[:-1])
    plt.plot(bincenters, g.pdf(bincenters), 'r--', linewidth=1)
    plt.show()

if __name__ == '__main__':
    # test_ars()
    test_gamma_linear_regression_ars()<|MERGE_RESOLUTION|>--- conflicted
+++ resolved
@@ -153,10 +153,7 @@
 
     TODO: The logic here is a big ugly... it could use some reworking.
     """
-<<<<<<< HEAD
-    # import pdb; pdb.set_trace()
-=======
->>>>>>> 2f15d21b
+    import pdb; pdb.set_trace()
     nsteps = 0
     if domain[0] == -np.Inf:
         # ensure the derivative on the left bound is positive
